--- conflicted
+++ resolved
@@ -49,7 +49,6 @@
     return NAUNET_SUCCESS;
 }
 
-<<<<<<< HEAD
 int EvalHeatingRates(double *kh, double *y, NaunetData *u_data) {
     // clang-format off
     {% for v in variables.varis -%}
@@ -97,8 +96,8 @@
     // clang-format on
 
     return NAUNET_SUCCESS;
-}
-=======
+};
+
 Observer::Observer(int mxsteps) {
     mxsteps_ = mxsteps;
     step_ = 0;
@@ -116,7 +115,6 @@
         throw std::runtime_error(err);
     }
 };
->>>>>>> 03731bb6
 
 Fex::Fex(NaunetData *data) {
     u_data  = new NaunetData();
